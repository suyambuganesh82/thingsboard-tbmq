--- conflicted
+++ resolved
@@ -45,8 +45,7 @@
       containers:
         - name: server
           imagePullPolicy: Always
-<<<<<<< HEAD
-          image: dlandiak2110/tb-mqtt-broker:1.0.0-SNAPSHOT
+          image: thingsboard/tbmq-node:1.0.0-SNAPSHOT
           resources:
             limits:
               cpu: 58
@@ -54,9 +53,6 @@
             requests:
               cpu: 58
               memory: 230Gi
-=======
-          image: thingsboard/tbmq-node:1.0.0-SNAPSHOT
->>>>>>> 4622d86d
           ports:
             - containerPort: 8083
               name: http
