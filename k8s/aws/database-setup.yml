#
# Copyright © 2016-2023 The Thingsboard Authors
#
# Licensed under the Apache License, Version 2.0 (the "License");
# you may not use this file except in compliance with the License.
# You may obtain a copy of the License at
#
#     http://www.apache.org/licenses/LICENSE-2.0
#
# Unless required by applicable law or agreed to in writing, software
# distributed under the License is distributed on an "AS IS" BASIS,
# WITHOUT WARRANTIES OR CONDITIONS OF ANY KIND, either express or implied.
# See the License for the specific language governing permissions and
# limitations under the License.
#

apiVersion: v1
kind: Pod
metadata:
  name: tb-db-setup
  namespace: thingsboard-mqtt-broker
spec:
  volumes:
  - name: tb-broker-config
    configMap:
      name: tb-broker-config
      items:
      - key: conf
        path: thingsboard-mqtt-broker.conf
      - key: logback
        path: logback.xml
  containers:
  - name: tb-db-setup
    imagePullPolicy: Always
<<<<<<< HEAD
    image: dlandiak2110/tb-mqtt-broker:1.0.0-SNAPSHOT
=======
    image: thingsboard/tbmq-node:1.0.0-SNAPSHOT
>>>>>>> 4622d86d
    envFrom:
    - configMapRef:
        name: tb-broker-db-config
    volumeMounts:
      - mountPath: /config
        name: tb-broker-config
    command: ['sh', '-c', 'while [ ! -f /tmp/install-finished ]; do sleep 2; done;']
  restartPolicy: Never<|MERGE_RESOLUTION|>--- conflicted
+++ resolved
@@ -32,11 +32,7 @@
   containers:
   - name: tb-db-setup
     imagePullPolicy: Always
-<<<<<<< HEAD
-    image: dlandiak2110/tb-mqtt-broker:1.0.0-SNAPSHOT
-=======
     image: thingsboard/tbmq-node:1.0.0-SNAPSHOT
->>>>>>> 4622d86d
     envFrom:
     - configMapRef:
         name: tb-broker-db-config
