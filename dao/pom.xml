<!--

    Copyright © 2016-2020 The Thingsboard Authors

    Licensed under the Apache License, Version 2.0 (the "License");
    you may not use this file except in compliance with the License.
    You may obtain a copy of the License at

        http://www.apache.org/licenses/LICENSE-2.0

    Unless required by applicable law or agreed to in writing, software
    distributed under the License is distributed on an "AS IS" BASIS,
    WITHOUT WARRANTIES OR CONDITIONS OF ANY KIND, either express or implied.
    See the License for the specific language governing permissions and
    limitations under the License.

-->
<project xmlns="http://maven.apache.org/POM/4.0.0" xmlns:xsi="http://www.w3.org/2001/XMLSchema-instance"
         xsi:schemaLocation="http://maven.apache.org/POM/4.0.0 http://maven.apache.org/xsd/maven-4.0.0.xsd">
    <modelVersion>4.0.0</modelVersion>
    <parent>
        <groupId>org.thingsboard.mqtt-broker</groupId>
        <version>1.0.0-SNAPSHOT</version>
        <artifactId>mqtt-broker</artifactId>
    </parent>
    <artifactId>dao</artifactId>
    <packaging>jar</packaging>

    <name>Thingsboard MQTT Broker DAO Layer</name>

    <properties>
        <project.build.sourceEncoding>UTF-8</project.build.sourceEncoding>
        <main.dir>${basedir}/..</main.dir>
    </properties>

    <dependencies>
        <dependency>
            <groupId>org.thingsboard.mqtt-broker.common</groupId>
            <artifactId>data</artifactId>
        </dependency>
        <dependency>
            <groupId>org.thingsboard.mqtt-broker.common</groupId>
            <artifactId>dao-api</artifactId>
        </dependency>
        <dependency>
            <groupId>org.thingsboard.mqtt-broker.common</groupId>
            <artifactId>stats</artifactId>
        </dependency>
        <dependency>
            <groupId>org.thingsboard.mqtt-broker.common</groupId>
            <artifactId>util</artifactId>
        </dependency>
        <dependency>
            <groupId>com.google.guava</groupId>
            <artifactId>guava</artifactId>
        </dependency>
        <dependency>
            <groupId>javax.xml.bind</groupId>
            <artifactId>jaxb-api</artifactId>
        </dependency>
        <dependency>
            <groupId>org.slf4j</groupId>
            <artifactId>slf4j-api</artifactId>
        </dependency>
        <dependency>
            <groupId>org.slf4j</groupId>
            <artifactId>log4j-over-slf4j</artifactId>
        </dependency>
        <dependency>
            <groupId>ch.qos.logback</groupId>
            <artifactId>logback-core</artifactId>
        </dependency>
        <dependency>
            <groupId>ch.qos.logback</groupId>
            <artifactId>logback-classic</artifactId>
        </dependency>
        <dependency>
            <groupId>org.postgresql</groupId>
            <artifactId>postgresql</artifactId>
        </dependency>
        <dependency>
            <groupId>junit</groupId>
            <artifactId>junit</artifactId>
            <scope>test</scope>
        </dependency>
        <dependency>
            <groupId>org.dbunit</groupId>
            <artifactId>dbunit</artifactId>
            <scope>test</scope>
        </dependency>
        <dependency>
            <groupId>com.github.springtestdbunit</groupId>
            <artifactId>spring-test-dbunit</artifactId>
            <scope>test</scope>
        </dependency>
        <dependency>
            <groupId>org.mockito</groupId>
            <artifactId>mockito-all</artifactId>
            <scope>test</scope>
        </dependency>
        <dependency>
            <groupId>io.takari.junit</groupId>
            <artifactId>takari-cpsuite</artifactId>
            <scope>test</scope>
        </dependency>
        <dependency>
            <groupId>org.springframework</groupId>
            <artifactId>spring-context</artifactId>
        </dependency>
        <dependency>
            <groupId>org.springframework</groupId>
            <artifactId>spring-tx</artifactId>
        </dependency>
        <dependency>
            <groupId>org.springframework</groupId>
            <artifactId>spring-web</artifactId>
            <scope>provided</scope>
        </dependency>
        <dependency>
            <groupId>org.springframework.security</groupId>
            <artifactId>spring-security-core</artifactId>
            <scope>provided</scope>
        </dependency>
        <dependency>
            <groupId>com.datastax.oss</groupId>
            <artifactId>java-driver-core</artifactId>
        </dependency>
        <dependency>
            <groupId>com.google.protobuf</groupId>
            <artifactId>protobuf-java</artifactId>
        </dependency>
        <dependency>
            <groupId>org.springframework.boot</groupId>
            <artifactId>spring-boot-autoconfigure</artifactId>
        </dependency>
        <dependency>
            <groupId>org.springframework.boot</groupId>
            <artifactId>spring-boot-starter-data-jpa</artifactId>
        </dependency>
        <dependency>
            <groupId>org.springframework</groupId>
            <artifactId>spring-test</artifactId>
            <scope>test</scope>
        </dependency>
        <dependency>
            <groupId>org.hsqldb</groupId>
            <artifactId>hsqldb</artifactId>
            <scope>test</scope>
        </dependency>
        <dependency>
            <groupId>org.springframework</groupId>
            <artifactId>spring-context-support</artifactId>
        </dependency>
        <dependency>
<<<<<<< HEAD
            <groupId>org.apache.commons</groupId>
            <artifactId>commons-lang3</artifactId>
=======
            <groupId>org.thingsboard.mqtt-broker.common</groupId>
            <artifactId>cache</artifactId>
        </dependency>
        <dependency>
            <groupId>org.springframework.boot</groupId>
            <artifactId>spring-boot-starter-test</artifactId>
            <scope>test</scope>
            <exclusions>
                <exclusion>
                    <groupId>com.vaadin.external.google</groupId>
                    <artifactId>android-json</artifactId>
                </exclusion>
            </exclusions>
>>>>>>> e2d849a9
        </dependency>
    </dependencies>
    <build>
        <plugins>
            <plugin>
                <groupId>org.apache.maven.plugins</groupId>
                <artifactId>maven-surefire-plugin</artifactId>
                <version>${surfire.version}</version>
                <configuration>
                    <includes>
                        <include>**/*TestSuite.java</include>
                    </includes>
                </configuration>
            </plugin>
            <plugin>
                <groupId>org.apache.maven.plugins</groupId>
                <artifactId>maven-jar-plugin</artifactId>
                <version>${jar-plugin.version}</version>
                <executions>
                    <execution>
                        <goals>
                            <goal>test-jar</goal>
                        </goals>
                    </execution>
                </executions>
            </plugin>
        </plugins>
    </build>
</project><|MERGE_RESOLUTION|>--- conflicted
+++ resolved
@@ -152,10 +152,10 @@
             <artifactId>spring-context-support</artifactId>
         </dependency>
         <dependency>
-<<<<<<< HEAD
             <groupId>org.apache.commons</groupId>
             <artifactId>commons-lang3</artifactId>
-=======
+        </dependency>
+        <dependency>
             <groupId>org.thingsboard.mqtt-broker.common</groupId>
             <artifactId>cache</artifactId>
         </dependency>
@@ -169,7 +169,6 @@
                     <artifactId>android-json</artifactId>
                 </exclusion>
             </exclusions>
->>>>>>> e2d849a9
         </dependency>
     </dependencies>
     <build>
