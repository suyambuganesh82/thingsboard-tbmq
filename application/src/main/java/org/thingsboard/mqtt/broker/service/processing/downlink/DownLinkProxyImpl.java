/**
 * Copyright © 2016-2024 The Thingsboard Authors
 *
 * Licensed under the Apache License, Version 2.0 (the "License");
 * you may not use this file except in compliance with the License.
 * You may obtain a copy of the License at
 *
 *     http://www.apache.org/licenses/LICENSE-2.0
 *
 * Unless required by applicable law or agreed to in writing, software
 * distributed under the License is distributed on an "AS IS" BASIS,
 * WITHOUT WARRANTIES OR CONDITIONS OF ANY KIND, either express or implied.
 * See the License for the specific language governing permissions and
 * limitations under the License.
 */
package org.thingsboard.mqtt.broker.service.processing.downlink;

import lombok.RequiredArgsConstructor;
import lombok.extern.slf4j.Slf4j;
import org.springframework.stereotype.Service;
import org.thingsboard.mqtt.broker.cluster.ServiceInfoProvider;
import org.thingsboard.mqtt.broker.common.data.DevicePublishMsg;
import org.thingsboard.mqtt.broker.gen.queue.QueueProtos.PublishMsgProto;
import org.thingsboard.mqtt.broker.service.processing.downlink.basic.BasicDownLinkProcessor;
import org.thingsboard.mqtt.broker.service.processing.downlink.persistent.PersistentDownLinkProcessor;
import org.thingsboard.mqtt.broker.service.subscription.Subscription;

@Slf4j
@Service
@RequiredArgsConstructor
public class DownLinkProxyImpl implements DownLinkProxy {

    private final ServiceInfoProvider serviceInfoProvider;
    private final DownLinkQueuePublisher queuePublisher;
    private final BasicDownLinkProcessor basicDownLinkProcessor;
    private final PersistentDownLinkProcessor persistentDownLinkProcessor;

    /**
     * This method will almost never be executed since it is called when Postgres was
     * not reachable to persist Device messages before delivery to client
     */
    @Override
    public void sendBasicMsg(String targetServiceId, String clientId, PublishMsgProto msg) {
        if (belongsToThisNode(targetServiceId)) {
            basicDownLinkProcessor.process(clientId, msg);
        } else {
            queuePublisher.publishBasicMsg(targetServiceId, clientId, msg);
        }
    }

    @Override
    public void sendBasicMsg(Subscription subscription, PublishMsgProto msg) {
        if (belongsToThisNode(subscription.getServiceId())) {
            basicDownLinkProcessor.process(subscription, msg);
        } else {
            queuePublisher.publishBasicMsg(subscription.getServiceId(), subscription.getClientId(), updatePublishMsg(subscription, msg));
        }
    }

    @Override
    public void sendPersistentMsg(String targetServiceId, String clientId, DevicePublishMsg devicePublishMsg) {
        if (belongsToThisNode(targetServiceId)) {
            persistentDownLinkProcessor.process(clientId, devicePublishMsg);
        } else {
            queuePublisher.publishPersistentMsg(targetServiceId, clientId, devicePublishMsg);
        }
    }

    private boolean belongsToThisNode(String targetServiceId) {
        return serviceInfoProvider.getServiceId().equals(targetServiceId);
    }

    PublishMsgProto updatePublishMsg(Subscription subscription, PublishMsgProto publishMsgProto) {
        var minQos = Math.min(subscription.getQos(), publishMsgProto.getQos());
<<<<<<< HEAD
        var retain = subscription.getOptions().isRetain(publishMsgProto.getRetain());
        return publishMsgProto.toBuilder()
                .setQos(minQos)
                .setRetain(retain)
                .build();
=======
        var retain = subscription.getOptions().isRetain(publishMsgProto);

        if (minQos != publishMsgProto.getQos() || retain != publishMsgProto.getRetain()) {
            return publishMsgProto.toBuilder()
                    .setQos(minQos)
                    .setRetain(retain)
                    .build();
        } else {
            return publishMsgProto;
        }
>>>>>>> 91728dc6
    }

}<|MERGE_RESOLUTION|>--- conflicted
+++ resolved
@@ -72,14 +72,7 @@
 
     PublishMsgProto updatePublishMsg(Subscription subscription, PublishMsgProto publishMsgProto) {
         var minQos = Math.min(subscription.getQos(), publishMsgProto.getQos());
-<<<<<<< HEAD
         var retain = subscription.getOptions().isRetain(publishMsgProto.getRetain());
-        return publishMsgProto.toBuilder()
-                .setQos(minQos)
-                .setRetain(retain)
-                .build();
-=======
-        var retain = subscription.getOptions().isRetain(publishMsgProto);
 
         if (minQos != publishMsgProto.getQos() || retain != publishMsgProto.getRetain()) {
             return publishMsgProto.toBuilder()
@@ -89,7 +82,6 @@
         } else {
             return publishMsgProto;
         }
->>>>>>> 91728dc6
     }
 
 }