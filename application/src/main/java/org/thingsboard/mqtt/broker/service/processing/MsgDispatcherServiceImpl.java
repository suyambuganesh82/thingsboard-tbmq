/**
 * Copyright © 2016-2022 The Thingsboard Authors
 *
 * Licensed under the Apache License, Version 2.0 (the "License");
 * you may not use this file except in compliance with the License.
 * You may obtain a copy of the License at
 *
 *     http://www.apache.org/licenses/LICENSE-2.0
 *
 * Unless required by applicable law or agreed to in writing, software
 * distributed under the License is distributed on an "AS IS" BASIS,
 * WITHOUT WARRANTIES OR CONDITIONS OF ANY KIND, either express or implied.
 * See the License for the specific language governing permissions and
 * limitations under the License.
 */
package org.thingsboard.mqtt.broker.service.processing;

import lombok.RequiredArgsConstructor;
import lombok.extern.slf4j.Slf4j;
import org.springframework.stereotype.Service;
import org.springframework.util.StringUtils;
import org.thingsboard.mqtt.broker.actors.client.service.subscription.SubscriptionService;
import org.thingsboard.mqtt.broker.adaptor.ProtoConverter;
import org.thingsboard.mqtt.broker.common.data.ClientType;
import org.thingsboard.mqtt.broker.common.data.MqttQoS;
import org.thingsboard.mqtt.broker.common.data.SessionInfo;
import org.thingsboard.mqtt.broker.common.stats.MessagesStats;
import org.thingsboard.mqtt.broker.gen.queue.QueueProtos;
import org.thingsboard.mqtt.broker.gen.queue.QueueProtos.PublishMsgProto;
import org.thingsboard.mqtt.broker.queue.TbQueueCallback;
import org.thingsboard.mqtt.broker.service.analysis.ClientLogger;
import org.thingsboard.mqtt.broker.service.mqtt.ClientSession;
import org.thingsboard.mqtt.broker.service.mqtt.PublishMsg;
import org.thingsboard.mqtt.broker.service.mqtt.client.session.ClientSessionCache;
import org.thingsboard.mqtt.broker.service.mqtt.persistence.MsgPersistenceManager;
import org.thingsboard.mqtt.broker.service.processing.downlink.DownLinkProxy;
import org.thingsboard.mqtt.broker.service.stats.StatsManager;
import org.thingsboard.mqtt.broker.service.stats.timer.PublishMsgProcessingTimerStats;
import org.thingsboard.mqtt.broker.service.subscription.ClientSubscription;
import org.thingsboard.mqtt.broker.service.subscription.Subscription;
import org.thingsboard.mqtt.broker.service.subscription.SubscriptionType;
import org.thingsboard.mqtt.broker.service.subscription.ValueWithTopicFilter;
import org.thingsboard.mqtt.broker.service.subscription.shared.SharedSubscription;
import org.thingsboard.mqtt.broker.service.subscription.shared.SharedSubscriptionProcessingStrategy;
import org.thingsboard.mqtt.broker.service.subscription.shared.SharedSubscriptionProcessingStrategyFactory;
import org.thingsboard.mqtt.broker.service.subscription.shared.TopicSharedSubscription;
import org.thingsboard.mqtt.broker.util.ClientSessionInfoFactory;

import javax.annotation.PostConstruct;
import java.util.ArrayList;
import java.util.Collection;
import java.util.Collections;
import java.util.List;
import java.util.Map;
import java.util.Objects;
import java.util.concurrent.TimeUnit;
import java.util.function.Function;
import java.util.stream.Collectors;
import java.util.stream.Stream;

@Service
@Slf4j
@RequiredArgsConstructor
public class MsgDispatcherServiceImpl implements MsgDispatcherService {

    private final SubscriptionService subscriptionService;
    private final StatsManager statsManager;
    private final MsgPersistenceManager msgPersistenceManager;
    private final ClientSessionCache clientSessionCache;
    private final DownLinkProxy downLinkProxy;
    private final ClientLogger clientLogger;
    private final PublishMsgQueuePublisher publishMsgQueuePublisher;
    private final SharedSubscriptionProcessingStrategyFactory sharedSubscriptionProcessingStrategyFactory;

    private MessagesStats producerStats;
    private PublishMsgProcessingTimerStats publishMsgProcessingTimerStats;

    @PostConstruct
    public void init() {
        this.producerStats = statsManager.createMsgDispatcherPublishStats();
        this.publishMsgProcessingTimerStats = statsManager.getPublishMsgProcessingTimerStats();
    }

    @Override
    public void persistPublishMsg(SessionInfo sessionInfo, PublishMsg publishMsg, TbQueueCallback callback) {
        log.trace("[{}] Persisting publish msg [topic:[{}], qos:[{}]].", sessionInfo.getClientInfo().getClientId(), publishMsg.getTopicName(), publishMsg.getQosLevel());
        PublishMsgProto publishMsgProto = ProtoConverter.convertToPublishProtoMessage(sessionInfo, publishMsg);
        producerStats.incrementTotal();
        callback = statsManager.wrapTbQueueCallback(callback, producerStats);
        publishMsgQueuePublisher.sendMsg(publishMsgProto, callback);
    }

    @Override
    public void processPublishMsg(PublishMsgProto publishMsgProto, PublishMsgCallback callback) {
        String senderClientId = ProtoConverter.getClientId(publishMsgProto);

        clientLogger.logEvent(senderClientId, this.getClass(), "Start msg processing");

<<<<<<< HEAD
        Collection<ValueWithTopicFilter<ClientSubscription>> clientSubscriptionWithTopicFilters =
                subscriptionService.getSubscriptions(publishMsgProto.getTopicName());
        List<Subscription> msgSubscriptions = convertToSubscriptions(clientSubscriptionWithTopicFilters, senderClientId);
=======
        List<Subscription> msgSubscriptions = getAllSubscriptionsForPubMsg(publishMsgProto);
>>>>>>> 47bd1fb9

        clientLogger.logEvent(senderClientId, this.getClass(), "Found msg subscribers");

        List<Subscription> persistentSubscriptions = processBasicAndCollectPersistentSubscription(msgSubscriptions, publishMsgProto);

        if (!persistentSubscriptions.isEmpty()) {
            processPersistentSubscriptions(publishMsgProto, persistentSubscriptions, callback);
        } else {
            callback.onSuccess();
        }

        clientLogger.logEvent(senderClientId, this.getClass(), "Finished msg processing");
    }

    private void processPersistentSubscriptions(PublishMsgProto publishMsgProto, List<Subscription> persistentSubscriptions, PublishMsgCallback callback) {
        long persistentMessagesProcessingStartTime = System.nanoTime();
        msgPersistenceManager.processPublish(publishMsgProto, persistentSubscriptions, callback);
        publishMsgProcessingTimerStats.logPersistentMessagesProcessing(System.nanoTime() - persistentMessagesProcessingStartTime, TimeUnit.NANOSECONDS);
    }

    private List<Subscription> processBasicAndCollectPersistentSubscription(List<Subscription> msgSubscriptions, PublishMsgProto publishMsgProto) {
        List<Subscription> persistentSubscriptions = new ArrayList<>();
        long notPersistentMessagesProcessingStartTime = System.nanoTime();
        for (Subscription msgSubscription : msgSubscriptions) {
            if (needToBePersisted(publishMsgProto, msgSubscription)) {
                persistentSubscriptions.add(msgSubscription);
            } else {
                sendToNode(createBasicPublishMsg(msgSubscription, publishMsgProto), msgSubscription);
            }
        }
        if (msgSubscriptions.size() != persistentSubscriptions.size()) {
            publishMsgProcessingTimerStats.logNotPersistentMessagesProcessing(System.nanoTime() - notPersistentMessagesProcessingStartTime, TimeUnit.NANOSECONDS);
        }
        return persistentSubscriptions;
    }

    private List<Subscription> getAllSubscriptionsForPubMsg(PublishMsgProto publishMsgProto) {
        List<ValueWithTopicFilter<ClientSubscription>> clientSubscriptions =
                subscriptionService.getSubscriptions(publishMsgProto.getTopicName());

        Map<SubscriptionType, List<Subscription>> subscriptionsByType = collectToSubscriptionsMapByType(clientSubscriptions);
        List<Subscription> sharedSubscriptions = getSubscriptionsFromMapByType(subscriptionsByType, SubscriptionType.SHARED);
        Map<ClientType, List<Subscription>> sharedSubscriptionsByClientType = collectToSubscriptionsByClientType(sharedSubscriptions);

        return collectAllSubscriptions(
                getSubscriptionsFromMapByType(subscriptionsByType, SubscriptionType.COMMON),
                getSharedSubscriptionsByType(sharedSubscriptionsByClientType, ClientType.APPLICATION),
                getDeviceSharedSubscriptions(sharedSubscriptionsByClientType, publishMsgProto.getQos()));
    }

    private List<Subscription> getDeviceSharedSubscriptions(Map<ClientType, List<Subscription>> sharedSubscriptionsByClientType, int qos) {
        List<Subscription> deviceSubscriptions = getSharedSubscriptionsByType(sharedSubscriptionsByClientType, ClientType.DEVICE);
        List<SharedSubscription> deviceSharedSubscriptions = toSharedSubscriptionList(deviceSubscriptions);
        return collectOneSubscriptionFromEveryDeviceSharedSubscription(deviceSharedSubscriptions, qos);
    }

    private List<Subscription> collectAllSubscriptions(List<Subscription> commonSubscriptions,
                                                       List<Subscription> appSharedSubscriptions,
                                                       List<Subscription> deviceSharedSubscription) {
        return Stream.of(commonSubscriptions, appSharedSubscriptions, deviceSharedSubscription)
                .flatMap(Collection::stream)
                .collect(Collectors.toList());
    }

    private List<Subscription> getSharedSubscriptionsByType(Map<ClientType, List<Subscription>> sharedSubscriptionsByClientType,
                                                            ClientType type) {
        return sharedSubscriptionsByClientType.getOrDefault(type, Collections.emptyList());
    }

    private Map<ClientType, List<Subscription>> collectToSubscriptionsByClientType(List<Subscription> sharedSubscriptions) {
        return sharedSubscriptions
                .stream()
                .collect(Collectors.groupingBy(subscription -> getSessionInfo(subscription).getClientInfo().getType()));
    }

    private List<Subscription> getSubscriptionsFromMapByType(Map<SubscriptionType, List<Subscription>> msgSubscriptionsByType,
                                                             SubscriptionType type) {
        return msgSubscriptionsByType.getOrDefault(type, Collections.emptyList());
    }

    private Map<SubscriptionType, List<Subscription>> collectToSubscriptionsMapByType(
            List<ValueWithTopicFilter<ClientSubscription>> clientSubscriptionWithTopicFilters) {
        long startTime = System.nanoTime();
        Map<SubscriptionType, List<Subscription>> msgSubscriptionsByType = collectToSubscriptionsByType(clientSubscriptionWithTopicFilters);
        publishMsgProcessingTimerStats.logClientSessionsLookup(System.nanoTime() - startTime, TimeUnit.NANOSECONDS);
        return msgSubscriptionsByType;
    }

    private List<Subscription> collectOneSubscriptionFromEveryDeviceSharedSubscription(List<SharedSubscription> sharedSubscriptionList, int qos) {
        List<Subscription> result = new ArrayList<>(sharedSubscriptionList.size());
        for (SharedSubscription sharedSubscription : sharedSubscriptionList) {
            result.add(getSubscription(sharedSubscription, qos));
        }
        return result;
    }

    private Subscription getSubscription(SharedSubscription sharedSubscription, int qos) {
        Subscription anyActive = findAnyConnectedSubscription(sharedSubscription.getSubscriptions());
        if (anyActive == null) {
            log.info("[{}] No active subscription found for shared subscription - all are persisted and disconnected", sharedSubscription.getTopicSharedSubscription());
            return createDummySubscription(sharedSubscription, qos);
        } else {
            SharedSubscriptionProcessingStrategy strategy = sharedSubscriptionProcessingStrategyFactory.newInstance();
            return strategy.analyze(sharedSubscription);
        }
    }

<<<<<<< HEAD
    private List<Subscription> convertToSubscriptions(Collection<ValueWithTopicFilter<ClientSubscription>> clientSubscriptionWithTopicFilters,
                                                      String senderClientId) {
        long startTime = System.nanoTime();
        Collection<ValueWithTopicFilter<ClientSubscription>> filteredClientSubscriptions =
                filterClientSubscriptions(clientSubscriptionWithTopicFilters, senderClientId);

        List<Subscription> msgSubscriptions = filteredClientSubscriptions.stream()
                .map(clientSubscription -> {
                    String clientId = clientSubscription.getValue().getClientId();
                    ClientSession clientSession = clientSessionCache.getClientSession(clientId);
                    if (clientSession == null) {
                        log.debug("[{}] Client session not found for existent client subscription.", clientId);
                        return null;
                    }
                    return new Subscription(clientSubscription.getTopicFilter(), clientSubscription.getValue().getQosValue(),
                            clientSession.getSessionInfo(), clientSubscription.getValue().getOptions());
                })
                .filter(Objects::nonNull)
=======
    private Subscription createDummySubscription(SharedSubscription sharedSubscription, int qos) {
        return new Subscription(
                sharedSubscription.getTopicSharedSubscription().getTopic(),
                qos,
                createDummyClientSession(sharedSubscription),
                sharedSubscription.getTopicSharedSubscription().getShareName()
        );
    }

    private ClientSession createDummyClientSession(SharedSubscription sharedSubscription) {
        return new ClientSession(false,
                SessionInfo.builder()
                        .clientInfo(ClientSessionInfoFactory.getClientInfo(sharedSubscription.getTopicSharedSubscription().getKey()))
                        .persistent(true)
                        .build());
    }

    Subscription findAnyConnectedSubscription(List<Subscription> subscriptions) {
        return subscriptions
                .stream()
                .filter(subscription -> subscription.getClientSession().isConnected())
                .findAny()
                .orElse(null);
    }

    List<SharedSubscription> toSharedSubscriptionList(List<Subscription> sharedSubscriptions) {
        return sharedSubscriptions.stream()
                .collect(Collectors.groupingBy(subscription ->
                        new TopicSharedSubscription(subscription.getTopicFilter(), subscription.getShareName(), subscription.getMqttQoSValue())))
                .entrySet().stream()
                .map(entry -> new SharedSubscription(entry.getKey(), entry.getValue()))
>>>>>>> 47bd1fb9
                .collect(Collectors.toList());
    }

<<<<<<< HEAD
    private boolean isNoLocalOptionMet(ValueWithTopicFilter<ClientSubscription> clientSubscriptionValueWithTopicFilter,
                                       String senderClientId) {
        return clientSubscriptionValueWithTopicFilter
                .getValue()
                .getOptions()
                .isNoLocalOptionMet(
                        clientSubscriptionValueWithTopicFilter.getValue().getClientId(),
                        senderClientId
                );
    }

    private Collection<ValueWithTopicFilter<ClientSubscription>> filterClientSubscriptions(
            Collection<ValueWithTopicFilter<ClientSubscription>> clientSubscriptionWithTopicFilters,
            String senderClientId) {

        return clientSubscriptionWithTopicFilters.stream()
                .filter(clientSubsWithTopicFilter -> !isNoLocalOptionMet(clientSubsWithTopicFilter, senderClientId))
=======
    Map<SubscriptionType, List<Subscription>> collectToSubscriptionsByType(
            List<ValueWithTopicFilter<ClientSubscription>> clientSubscriptionWithTopicFilters) {

        List<ValueWithTopicFilter<ClientSubscription>> filteredClientSubscriptions =
                filterHighestQosClientSubscriptions(clientSubscriptionWithTopicFilters);

        return filteredClientSubscriptions.stream()
                .collect(Collectors.groupingBy(this::getSubscriptionType))
                .entrySet().stream()
                .collect(Collectors.toMap(
                        Map.Entry::getKey,
                        entry -> entry.getValue().stream()
                                .map(this::convertToSubscription)
                                .filter(Objects::nonNull)
                                .collect(Collectors.toList())
                ));
    }

    private Subscription convertToSubscription(ValueWithTopicFilter<ClientSubscription> clientSubscription) {
        String clientId = clientSubscription.getValue().getClientId();
        ClientSession clientSession = clientSessionCache.getClientSession(clientId);
        if (clientSession == null) {
            log.debug("[{}] Client session not found for existent client subscription.", clientId);
            return null;
        }
        return new Subscription(clientSubscription.getTopicFilter(), clientSubscription.getValue().getQosValue(),
                clientSession, clientSubscription.getValue().getShareName());
    }

    List<ValueWithTopicFilter<ClientSubscription>> filterHighestQosClientSubscriptions(
            List<ValueWithTopicFilter<ClientSubscription>> clientSubscriptionWithTopicFilters) {

        Stream<ValueWithTopicFilter<ClientSubscription>> sharedSubscriptions = clientSubscriptionWithTopicFilters
                .stream()
                .filter(subs -> !StringUtils.isEmpty(subs.getValue().getShareName()));

        Stream<ValueWithTopicFilter<ClientSubscription>> commonSubscriptions = clientSubscriptionWithTopicFilters
                .stream()
                .filter(subs -> StringUtils.isEmpty(subs.getValue().getShareName()));

        return Stream.concat(
                        filterHighestQosClientSubscriptions(sharedSubscriptions),
                        filterHighestQosClientSubscriptions(commonSubscriptions))
                .collect(Collectors.toList());
    }

    Stream<ValueWithTopicFilter<ClientSubscription>> filterHighestQosClientSubscriptions(
            Stream<ValueWithTopicFilter<ClientSubscription>> stream) {
        return stream
>>>>>>> 47bd1fb9
                .collect(Collectors.toMap(
                        clientSubsWithTopicFilter -> clientSubsWithTopicFilter.getValue().getClientId(),
                        Function.identity(),
                        this::getSubscriptionWithHigherQos)
                )
                .values().stream();
    }

    private ValueWithTopicFilter<ClientSubscription> getSubscriptionWithHigherQos(ValueWithTopicFilter<ClientSubscription> first,
                                                                                  ValueWithTopicFilter<ClientSubscription> second) {
        return first.getValue().getQosValue() > second.getValue().getQosValue() ? first : second;
    }

    private boolean needToBePersisted(QueueProtos.PublishMsgProto publishMsgProto, Subscription subscription) {
        return getSessionInfo(subscription).isPersistent()
                && subscription.getMqttQoSValue() != MqttQoS.AT_MOST_ONCE.value()
                && publishMsgProto.getQos() != MqttQoS.AT_MOST_ONCE.value();
    }

    private void sendToNode(QueueProtos.PublishMsgProto publishMsgProto, Subscription subscription) {
        String targetServiceId = getSessionInfo(subscription).getServiceId();
        String clientId = getSessionInfo(subscription).getClientInfo().getClientId();
        downLinkProxy.sendBasicMsg(targetServiceId, clientId, publishMsgProto);
    }

    private QueueProtos.PublishMsgProto createBasicPublishMsg(Subscription clientSubscription, QueueProtos.PublishMsgProto publishMsgProto) {
        var minQoSValue = Math.min(clientSubscription.getMqttQoSValue(), publishMsgProto.getQos());
        var retain = clientSubscription.getOptions().isRetain(publishMsgProto);
        return publishMsgProto.toBuilder()
                .setQos(minQoSValue)
                .setRetain(retain)
                .build();
    }

    private SessionInfo getSessionInfo(Subscription subscription) {
        return subscription.getClientSession().getSessionInfo();
    }

    private SubscriptionType getSubscriptionType(ValueWithTopicFilter<ClientSubscription> clientSubscription) {
        return StringUtils.isEmpty(clientSubscription.getValue().getShareName()) ? SubscriptionType.COMMON : SubscriptionType.SHARED;
    }
}<|MERGE_RESOLUTION|>--- conflicted
+++ resolved
@@ -38,6 +38,7 @@
 import org.thingsboard.mqtt.broker.service.stats.timer.PublishMsgProcessingTimerStats;
 import org.thingsboard.mqtt.broker.service.subscription.ClientSubscription;
 import org.thingsboard.mqtt.broker.service.subscription.Subscription;
+import org.thingsboard.mqtt.broker.service.subscription.SubscriptionOptions;
 import org.thingsboard.mqtt.broker.service.subscription.SubscriptionType;
 import org.thingsboard.mqtt.broker.service.subscription.ValueWithTopicFilter;
 import org.thingsboard.mqtt.broker.service.subscription.shared.SharedSubscription;
@@ -96,13 +97,7 @@
 
         clientLogger.logEvent(senderClientId, this.getClass(), "Start msg processing");
 
-<<<<<<< HEAD
-        Collection<ValueWithTopicFilter<ClientSubscription>> clientSubscriptionWithTopicFilters =
-                subscriptionService.getSubscriptions(publishMsgProto.getTopicName());
-        List<Subscription> msgSubscriptions = convertToSubscriptions(clientSubscriptionWithTopicFilters, senderClientId);
-=======
-        List<Subscription> msgSubscriptions = getAllSubscriptionsForPubMsg(publishMsgProto);
->>>>>>> 47bd1fb9
+        List<Subscription> msgSubscriptions = getAllSubscriptionsForPubMsg(publishMsgProto, senderClientId);
 
         clientLogger.logEvent(senderClientId, this.getClass(), "Found msg subscribers");
 
@@ -139,11 +134,11 @@
         return persistentSubscriptions;
     }
 
-    private List<Subscription> getAllSubscriptionsForPubMsg(PublishMsgProto publishMsgProto) {
+    private List<Subscription> getAllSubscriptionsForPubMsg(PublishMsgProto publishMsgProto, String senderClientId) {
         List<ValueWithTopicFilter<ClientSubscription>> clientSubscriptions =
                 subscriptionService.getSubscriptions(publishMsgProto.getTopicName());
 
-        Map<SubscriptionType, List<Subscription>> subscriptionsByType = collectToSubscriptionsMapByType(clientSubscriptions);
+        Map<SubscriptionType, List<Subscription>> subscriptionsByType = collectToSubscriptionsMapByType(clientSubscriptions, senderClientId);
         List<Subscription> sharedSubscriptions = getSubscriptionsFromMapByType(subscriptionsByType, SubscriptionType.SHARED);
         Map<ClientType, List<Subscription>> sharedSubscriptionsByClientType = collectToSubscriptionsByClientType(sharedSubscriptions);
 
@@ -184,9 +179,9 @@
     }
 
     private Map<SubscriptionType, List<Subscription>> collectToSubscriptionsMapByType(
-            List<ValueWithTopicFilter<ClientSubscription>> clientSubscriptionWithTopicFilters) {
+            List<ValueWithTopicFilter<ClientSubscription>> clientSubscriptionWithTopicFilters, String senderClientId) {
         long startTime = System.nanoTime();
-        Map<SubscriptionType, List<Subscription>> msgSubscriptionsByType = collectToSubscriptionsByType(clientSubscriptionWithTopicFilters);
+        Map<SubscriptionType, List<Subscription>> msgSubscriptionsByType = collectToSubscriptionsByType(clientSubscriptionWithTopicFilters, senderClientId);
         publishMsgProcessingTimerStats.logClientSessionsLookup(System.nanoTime() - startTime, TimeUnit.NANOSECONDS);
         return msgSubscriptionsByType;
     }
@@ -210,32 +205,13 @@
         }
     }
 
-<<<<<<< HEAD
-    private List<Subscription> convertToSubscriptions(Collection<ValueWithTopicFilter<ClientSubscription>> clientSubscriptionWithTopicFilters,
-                                                      String senderClientId) {
-        long startTime = System.nanoTime();
-        Collection<ValueWithTopicFilter<ClientSubscription>> filteredClientSubscriptions =
-                filterClientSubscriptions(clientSubscriptionWithTopicFilters, senderClientId);
-
-        List<Subscription> msgSubscriptions = filteredClientSubscriptions.stream()
-                .map(clientSubscription -> {
-                    String clientId = clientSubscription.getValue().getClientId();
-                    ClientSession clientSession = clientSessionCache.getClientSession(clientId);
-                    if (clientSession == null) {
-                        log.debug("[{}] Client session not found for existent client subscription.", clientId);
-                        return null;
-                    }
-                    return new Subscription(clientSubscription.getTopicFilter(), clientSubscription.getValue().getQosValue(),
-                            clientSession.getSessionInfo(), clientSubscription.getValue().getOptions());
-                })
-                .filter(Objects::nonNull)
-=======
     private Subscription createDummySubscription(SharedSubscription sharedSubscription, int qos) {
         return new Subscription(
                 sharedSubscription.getTopicSharedSubscription().getTopic(),
                 qos,
                 createDummyClientSession(sharedSubscription),
-                sharedSubscription.getTopicSharedSubscription().getShareName()
+                sharedSubscription.getTopicSharedSubscription().getShareName(),
+                SubscriptionOptions.newInstance()
         );
     }
 
@@ -261,11 +237,9 @@
                         new TopicSharedSubscription(subscription.getTopicFilter(), subscription.getShareName(), subscription.getMqttQoSValue())))
                 .entrySet().stream()
                 .map(entry -> new SharedSubscription(entry.getKey(), entry.getValue()))
->>>>>>> 47bd1fb9
                 .collect(Collectors.toList());
     }
 
-<<<<<<< HEAD
     private boolean isNoLocalOptionMet(ValueWithTopicFilter<ClientSubscription> clientSubscriptionValueWithTopicFilter,
                                        String senderClientId) {
         return clientSubscriptionValueWithTopicFilter
@@ -277,18 +251,11 @@
                 );
     }
 
-    private Collection<ValueWithTopicFilter<ClientSubscription>> filterClientSubscriptions(
-            Collection<ValueWithTopicFilter<ClientSubscription>> clientSubscriptionWithTopicFilters,
-            String senderClientId) {
-
-        return clientSubscriptionWithTopicFilters.stream()
-                .filter(clientSubsWithTopicFilter -> !isNoLocalOptionMet(clientSubsWithTopicFilter, senderClientId))
-=======
     Map<SubscriptionType, List<Subscription>> collectToSubscriptionsByType(
-            List<ValueWithTopicFilter<ClientSubscription>> clientSubscriptionWithTopicFilters) {
+            List<ValueWithTopicFilter<ClientSubscription>> clientSubscriptionWithTopicFilters, String senderClientId) {
 
         List<ValueWithTopicFilter<ClientSubscription>> filteredClientSubscriptions =
-                filterHighestQosClientSubscriptions(clientSubscriptionWithTopicFilters);
+                filterHighestQosClientSubscriptions(clientSubscriptionWithTopicFilters, senderClientId);
 
         return filteredClientSubscriptions.stream()
                 .collect(Collectors.groupingBy(this::getSubscriptionType))
@@ -310,11 +277,11 @@
             return null;
         }
         return new Subscription(clientSubscription.getTopicFilter(), clientSubscription.getValue().getQosValue(),
-                clientSession, clientSubscription.getValue().getShareName());
+                clientSession, clientSubscription.getValue().getShareName(), clientSubscription.getValue().getOptions());
     }
 
     List<ValueWithTopicFilter<ClientSubscription>> filterHighestQosClientSubscriptions(
-            List<ValueWithTopicFilter<ClientSubscription>> clientSubscriptionWithTopicFilters) {
+            List<ValueWithTopicFilter<ClientSubscription>> clientSubscriptionWithTopicFilters, String senderClientId) {
 
         Stream<ValueWithTopicFilter<ClientSubscription>> sharedSubscriptions = clientSubscriptionWithTopicFilters
                 .stream()
@@ -325,15 +292,15 @@
                 .filter(subs -> StringUtils.isEmpty(subs.getValue().getShareName()));
 
         return Stream.concat(
-                        filterHighestQosClientSubscriptions(sharedSubscriptions),
-                        filterHighestQosClientSubscriptions(commonSubscriptions))
+                        filterHighestQosClientSubscriptions(sharedSubscriptions, senderClientId),
+                        filterHighestQosClientSubscriptions(commonSubscriptions, senderClientId))
                 .collect(Collectors.toList());
     }
 
     Stream<ValueWithTopicFilter<ClientSubscription>> filterHighestQosClientSubscriptions(
-            Stream<ValueWithTopicFilter<ClientSubscription>> stream) {
+            Stream<ValueWithTopicFilter<ClientSubscription>> stream, String senderClientId) {
         return stream
->>>>>>> 47bd1fb9
+                .filter(clientSubsWithTopicFilter -> !isNoLocalOptionMet(clientSubsWithTopicFilter, senderClientId))
                 .collect(Collectors.toMap(
                         clientSubsWithTopicFilter -> clientSubsWithTopicFilter.getValue().getClientId(),
                         Function.identity(),
