/**
 * Copyright © 2016-2022 The Thingsboard Authors
 *
 * Licensed under the Apache License, Version 2.0 (the "License");
 * you may not use this file except in compliance with the License.
 * You may obtain a copy of the License at
 *
 *     http://www.apache.org/licenses/LICENSE-2.0
 *
 * Unless required by applicable law or agreed to in writing, software
 * distributed under the License is distributed on an "AS IS" BASIS,
 * WITHOUT WARRANTIES OR CONDITIONS OF ANY KIND, either express or implied.
 * See the License for the specific language governing permissions and
 * limitations under the License.
 */
package org.thingsboard.mqtt.broker.actors.client.service.handlers;

<<<<<<< HEAD
import io.netty.handler.codec.mqtt.MqttProperties;
=======
import com.google.common.util.concurrent.Futures;
import com.google.common.util.concurrent.ListenableFuture;
import com.google.common.util.concurrent.MoreExecutors;
>>>>>>> 47bd1fb9
import io.netty.handler.codec.mqtt.MqttSubAckMessage;
import io.netty.handler.codec.mqtt.MqttVersion;
import lombok.RequiredArgsConstructor;
import lombok.extern.slf4j.Slf4j;
import org.springframework.stereotype.Service;
import org.springframework.util.CollectionUtils;
<<<<<<< HEAD
import org.thingsboard.mqtt.broker.actors.client.messages.DisconnectMsg;
=======
import org.springframework.util.StringUtils;
>>>>>>> 47bd1fb9
import org.thingsboard.mqtt.broker.actors.client.messages.mqtt.MqttSubscribeMsg;
import org.thingsboard.mqtt.broker.actors.client.service.subscription.ClientSubscriptionService;
import org.thingsboard.mqtt.broker.common.data.ApplicationSharedSubscription;
import org.thingsboard.mqtt.broker.common.data.ClientType;
import org.thingsboard.mqtt.broker.common.data.util.CallbackUtil;
import org.thingsboard.mqtt.broker.common.util.DonAsynchron;
import org.thingsboard.mqtt.broker.dao.client.application.ApplicationSharedSubscriptionService;
import org.thingsboard.mqtt.broker.dao.exception.DataValidationException;
import org.thingsboard.mqtt.broker.service.auth.AuthorizationRuleService;
import org.thingsboard.mqtt.broker.service.mqtt.MqttMessageGenerator;
import org.thingsboard.mqtt.broker.service.mqtt.PublishMsgDeliveryService;
import org.thingsboard.mqtt.broker.service.mqtt.persistence.MsgPersistenceManager;
import org.thingsboard.mqtt.broker.service.mqtt.retain.RetainedMsg;
import org.thingsboard.mqtt.broker.service.mqtt.retain.RetainedMsgService;
import org.thingsboard.mqtt.broker.service.mqtt.validation.TopicValidationService;
import org.thingsboard.mqtt.broker.service.subscription.TopicSubscription;
<<<<<<< HEAD
import org.thingsboard.mqtt.broker.session.ClientMqttActorManager;
=======
import org.thingsboard.mqtt.broker.service.subscription.shared.TopicSharedSubscription;
>>>>>>> 47bd1fb9
import org.thingsboard.mqtt.broker.session.ClientSessionCtx;
import org.thingsboard.mqtt.broker.session.DisconnectReason;
import org.thingsboard.mqtt.broker.session.DisconnectReasonType;
import org.thingsboard.mqtt.broker.util.MqttReasonCode;
import org.thingsboard.mqtt.broker.util.MqttReasonCodeResolver;

import java.util.ArrayList;
import java.util.List;
import java.util.Set;
import java.util.UUID;
import java.util.stream.Collectors;

@Service
@RequiredArgsConstructor
@Slf4j
public class MqttSubscribeHandler {

    private final MqttMessageGenerator mqttMessageGenerator;
    private final ClientSubscriptionService clientSubscriptionService;
    private final TopicValidationService topicValidationService;
    private final AuthorizationRuleService authorizationRuleService;
    private final RetainedMsgService retainedMsgService;
    private final PublishMsgDeliveryService publishMsgDeliveryService;
<<<<<<< HEAD
    private final ClientMqttActorManager clientMqttActorManager;
=======
    private final ApplicationSharedSubscriptionService applicationSharedSubscriptionService;
    private final MsgPersistenceManager msgPersistenceManager;
>>>>>>> 47bd1fb9

    public void process(ClientSessionCtx ctx, MqttSubscribeMsg msg) {
        List<TopicSubscription> topicSubscriptions = msg.getTopicSubscriptions();

        log.trace("[{}][{}] Processing subscribe, messageId - {}, subscriptions - {}",
                ctx.getClientId(), ctx.getSessionId(), msg.getMessageId(), topicSubscriptions);

        List<MqttReasonCode> codes = collectMqttReasonCodes(ctx, msg);
        List<TopicSubscription> validTopicSubscriptions = collectValidSubscriptions(topicSubscriptions, codes);

        MqttSubAckMessage subAckMessage = mqttMessageGenerator.createSubAckMessage(msg.getMessageId(), codes);
        subscribeAndPersist(ctx, validTopicSubscriptions, subAckMessage);

        startProcessingSharedSubscriptions(ctx, validTopicSubscriptions);
    }

    private List<TopicSubscription> collectValidSubscriptions(List<TopicSubscription> topicSubscriptions, List<MqttReasonCode> codes) {
        List<TopicSubscription> validTopicSubscriptions = new ArrayList<>();
        for (int i = 0; i < codes.size(); i++) {
            if (MqttReasonCode.getGrantedQosList().contains(codes.get(i))) {
                validTopicSubscriptions.add(topicSubscriptions.get(i));
            }
        }
        return validTopicSubscriptions;
    }

    List<MqttReasonCode> collectMqttReasonCodes(ClientSessionCtx ctx, MqttSubscribeMsg msg) {
        List<TopicSubscription> topicSubscriptions = msg.getTopicSubscriptions();

        List<MqttReasonCode> codes = populateReasonCodesIfSubscriptionIdPresent(ctx, msg);
        if (!codes.isEmpty()) {
            return codes;
        }

        for (TopicSubscription subscription : topicSubscriptions) {
            var topic = subscription.getTopic();

            try {
                topicValidationService.validateTopicFilter(topic);
                validateSharedSubscription(subscription);
            } catch (DataValidationException e) {
                log.warn("[{}][{}] Not valid topic, reason - {}", ctx.getClientId(), ctx.getSessionId(), e);
                codes.add(MqttReasonCodeResolver.failure());
                continue;
            }

            if (!CollectionUtils.isEmpty(ctx.getAuthorizationRules())) {
                boolean isClientAuthorized = authorizationRuleService.isAuthorized(topic, ctx.getAuthorizationRules());
                if (!isClientAuthorized) {
                    log.warn("[{}][{}] Client is not authorized to subscribe to the topic {}",
                            ctx.getClientId(), ctx.getSessionId(), topic);
                    codes.add(MqttReasonCodeResolver.notAuthorizedSubscribe(ctx));
                    continue;
                }
            }
            codes.add(MqttReasonCode.valueOf(subscription.getQos()));
        }
        return codes;
    }

<<<<<<< HEAD
    private List<MqttReasonCode> populateReasonCodesIfSubscriptionIdPresent(ClientSessionCtx ctx, MqttSubscribeMsg msg) {
        var subscriptionsCount = msg.getTopicSubscriptions().size();
        List<MqttReasonCode> codes = new ArrayList<>(subscriptionsCount);
        if (MqttVersion.MQTT_5 == ctx.getMqttVersion()) {
            MqttProperties.MqttProperty subscriptionIdProperty = getSubscriptionIdProperty(msg.getProperties());
            if (subscriptionIdProperty != null) {
                for (int i = 0; i < subscriptionsCount; i++) {
                    codes.add(MqttReasonCode.SUBSCRIPTION_ID_NOT_SUPPORTED);
                }
            }
        }
        return codes;
    }

    private MqttProperties.MqttProperty getSubscriptionIdProperty(MqttProperties properties) {
        return properties.getProperty(MqttProperties.MqttPropertyType.SUBSCRIPTION_IDENTIFIER.value());
    }

    private void subscribeAndPersist(ClientSessionCtx ctx, List<TopicSubscription> newSubscriptions, MqttSubAckMessage subAckMessage) {
        if (CollectionUtils.isEmpty(newSubscriptions)) {
            sendSubAck(ctx, subAckMessage);
            if (isSubscriptionIdNotSupportedCodePresent(subAckMessage)) {
                disconnectClient(ctx);
            }
            return;
        }

        String clientId = ctx.getClientId();
        Set<TopicSubscription> currentSubscriptions = clientSubscriptionService.getClientSubscriptions(clientId);
        clientSubscriptionService.subscribeAndPersist(clientId, newSubscriptions,
=======
    private void startProcessingSharedSubscriptions(ClientSessionCtx ctx, List<TopicSubscription> topicSubscriptions) {
        if (!ctx.getSessionInfo().isPersistent()) {
            log.debug("[{}] The client session is not persistent to process shared subscriptions!", ctx.getClientId());
            return;
        }
        Set<TopicSharedSubscription> topicSharedSubscriptions = collectUniqueSharedSubscriptions(topicSubscriptions);
        if (CollectionUtils.isEmpty(topicSharedSubscriptions)) {
            log.debug("[{}] No shared subscriptions found!", ctx.getClientId());
            return;
        }
        ListenableFuture<Boolean> validationSuccessFuture = validateSharedSubscriptions(ctx, topicSharedSubscriptions);
        DonAsynchron.withCallback(validationSuccessFuture, validationSuccess -> {
            if (validationSuccess) {
                msgPersistenceManager.startProcessingSharedSubscriptions(ctx, topicSharedSubscriptions);
            } else {
                log.warn("Validation of shared subscriptions failed: {}", topicSharedSubscriptions);
            }
        }, throwable -> log.error("Failed to validate shared subscriptions {}", topicSharedSubscriptions, throwable));
    }

    private ListenableFuture<Boolean> validateSharedSubscriptions(ClientSessionCtx ctx, Set<TopicSharedSubscription> topicSharedSubscriptions) {
        if (ClientType.APPLICATION == ctx.getSessionInfo().getClientInfo().getType()) {
            return validateSharedSubscriptions(topicSharedSubscriptions);
        }
        return Futures.immediateFuture(true);
    }

    private ListenableFuture<Boolean> validateSharedSubscriptions(Set<TopicSharedSubscription> topicSharedSubscriptions) {
        List<ListenableFuture<Boolean>> futures = new ArrayList<>(topicSharedSubscriptions.size());
        for (TopicSharedSubscription topicSharedSubscription : topicSharedSubscriptions) {
            futures.add(Futures.transform(findSharedSubscriptionByTopic(topicSharedSubscription), sharedSubscription -> {
                if (sharedSubscription == null) {
                    log.warn("[{}] Failed to subscribe to a non-existent shared subscription topic!", topicSharedSubscription.getTopic());
                    return false;
                }
                return true;
            }, MoreExecutors.directExecutor()));
        }
        return Futures.transform(Futures.allAsList(futures), list -> list.stream().allMatch(bool -> bool), MoreExecutors.directExecutor());
    }

    private ListenableFuture<ApplicationSharedSubscription> findSharedSubscriptionByTopic(TopicSharedSubscription topicSharedSubscription) {
        return applicationSharedSubscriptionService.findSharedSubscriptionByTopicAsync(topicSharedSubscription.getTopic());
    }

    Set<TopicSharedSubscription> collectUniqueSharedSubscriptions(List<TopicSubscription> topicSubscriptions) {
        return topicSubscriptions
                .stream()
                .filter(subscription -> !StringUtils.isEmpty(subscription.getShareName()))
                .collect(Collectors.groupingBy(subscription ->
                        new TopicSharedSubscription(subscription.getTopic(), subscription.getShareName(), subscription.getQos())))
                .keySet();
    }

    private void subscribeAndPersist(ClientSessionCtx ctx, List<TopicSubscription> topicSubscriptions, MqttSubAckMessage subAckMessage) {
        String clientId = ctx.getSessionInfo().getClientInfo().getClientId();
        clientSubscriptionService.subscribeAndPersist(clientId, topicSubscriptions,
>>>>>>> 47bd1fb9
                CallbackUtil.createCallback(
                        () -> {
                            sendSubAck(ctx, subAckMessage);
                            processRetainedMessages(ctx, newSubscriptions, currentSubscriptions);
                        },
                        t -> log.warn("[{}][{}] Fail to process client subscription. Exception - {}, reason - {}",
                                clientId, ctx.getSessionId(), t.getClass().getSimpleName(), t.getMessage()))
        );
    }

    private void disconnectClient(ClientSessionCtx ctx) {
        clientMqttActorManager.disconnect(
                ctx.getClientId(),
                new DisconnectMsg(
                        ctx.getSessionId(),
                        new DisconnectReason(DisconnectReasonType.ON_SUBSCRIPTION_ID_NOT_SUPPORTED))
        );
    }

    private void sendSubAck(ClientSessionCtx ctx, MqttSubAckMessage subAckMessage) {
        ctx.getChannel().writeAndFlush(subAckMessage);
    }

    private boolean isSubscriptionIdNotSupportedCodePresent(MqttSubAckMessage subAckMessage) {
        return subAckMessage.payload().reasonCodes().contains(MqttReasonCode.SUBSCRIPTION_ID_NOT_SUPPORTED.intValue());
    }

    private void processRetainedMessages(ClientSessionCtx ctx,
                                         List<TopicSubscription> newSubscriptions,
                                         Set<TopicSubscription> currentSubscriptions) {
        Set<RetainedMsg> retainedMsgSet = getRetainedMessagesForTopicSubscriptions(newSubscriptions, currentSubscriptions);
        retainedMsgSet.forEach(retainedMsg -> publishMsgDeliveryService.sendPublishMsgToClient(ctx, retainedMsg));
    }

    Set<RetainedMsg> getRetainedMessagesForTopicSubscriptions(List<TopicSubscription> newSubscriptions,
                                                              Set<TopicSubscription> currentSubscriptions) {
        return newSubscriptions
                .stream()
<<<<<<< HEAD
                .filter(topicSubscription ->
                        topicSubscription.getOptions().needSendRetainedForTopicSubscription(
                                ts -> !currentSubscriptions.contains(ts), topicSubscription))
=======
                .filter(topicSubscription -> StringUtils.isEmpty(topicSubscription.getShareName()))
>>>>>>> 47bd1fb9
                .map(this::getRetainedMessagesForTopicSubscription)
                .flatMap(List::stream)
                .collect(Collectors.toSet());
    }

    private List<RetainedMsg> getRetainedMessagesForTopicSubscription(TopicSubscription topicSubscription) {
        List<RetainedMsg> retainedMessages = getRetainedMessages(topicSubscription);
        return retainedMessages
                .stream()
                .map(retainedMsg -> {
                    int minQoSValue = getMinQoSValue(topicSubscription, retainedMsg);
                    return newRetainedMsg(retainedMsg, minQoSValue);
                }).collect(Collectors.toList());
    }

    private List<RetainedMsg> getRetainedMessages(TopicSubscription topicSubscription) {
        return retainedMsgService.getRetainedMessages(topicSubscription.getTopic());
    }

    private RetainedMsg newRetainedMsg(RetainedMsg retainedMsg, int minQoSValue) {
        return new RetainedMsg(retainedMsg.getTopic(), retainedMsg.getPayload(), minQoSValue, retainedMsg.getProperties());
    }

    private int getMinQoSValue(TopicSubscription topicSubscription, RetainedMsg retainedMsg) {
        return Math.min(topicSubscription.getQos(), retainedMsg.getQosLevel());
    }

    private void validateSharedSubscription(TopicSubscription subscription) {
        String shareName = subscription.getShareName();
        if (shareName != null && shareName.isEmpty()) {
            throw new DataValidationException("Shared subscription 'shareName' must be at least one character long");
        }
        if (!StringUtils.isEmpty(shareName) && (shareName.contains("+") || shareName.contains("#"))) {
            throw new DataValidationException("Shared subscription 'shareName' can not contain single lvl (+) or multi lvl (#) wildcards");
        }
    }
}<|MERGE_RESOLUTION|>--- conflicted
+++ resolved
@@ -15,24 +15,18 @@
  */
 package org.thingsboard.mqtt.broker.actors.client.service.handlers;
 
-<<<<<<< HEAD
-import io.netty.handler.codec.mqtt.MqttProperties;
-=======
 import com.google.common.util.concurrent.Futures;
 import com.google.common.util.concurrent.ListenableFuture;
 import com.google.common.util.concurrent.MoreExecutors;
->>>>>>> 47bd1fb9
+import io.netty.handler.codec.mqtt.MqttProperties;
 import io.netty.handler.codec.mqtt.MqttSubAckMessage;
 import io.netty.handler.codec.mqtt.MqttVersion;
 import lombok.RequiredArgsConstructor;
 import lombok.extern.slf4j.Slf4j;
 import org.springframework.stereotype.Service;
 import org.springframework.util.CollectionUtils;
-<<<<<<< HEAD
+import org.springframework.util.StringUtils;
 import org.thingsboard.mqtt.broker.actors.client.messages.DisconnectMsg;
-=======
-import org.springframework.util.StringUtils;
->>>>>>> 47bd1fb9
 import org.thingsboard.mqtt.broker.actors.client.messages.mqtt.MqttSubscribeMsg;
 import org.thingsboard.mqtt.broker.actors.client.service.subscription.ClientSubscriptionService;
 import org.thingsboard.mqtt.broker.common.data.ApplicationSharedSubscription;
@@ -49,11 +43,8 @@
 import org.thingsboard.mqtt.broker.service.mqtt.retain.RetainedMsgService;
 import org.thingsboard.mqtt.broker.service.mqtt.validation.TopicValidationService;
 import org.thingsboard.mqtt.broker.service.subscription.TopicSubscription;
-<<<<<<< HEAD
+import org.thingsboard.mqtt.broker.service.subscription.shared.TopicSharedSubscription;
 import org.thingsboard.mqtt.broker.session.ClientMqttActorManager;
-=======
-import org.thingsboard.mqtt.broker.service.subscription.shared.TopicSharedSubscription;
->>>>>>> 47bd1fb9
 import org.thingsboard.mqtt.broker.session.ClientSessionCtx;
 import org.thingsboard.mqtt.broker.session.DisconnectReason;
 import org.thingsboard.mqtt.broker.session.DisconnectReasonType;
@@ -63,7 +54,6 @@
 import java.util.ArrayList;
 import java.util.List;
 import java.util.Set;
-import java.util.UUID;
 import java.util.stream.Collectors;
 
 @Service
@@ -77,12 +67,9 @@
     private final AuthorizationRuleService authorizationRuleService;
     private final RetainedMsgService retainedMsgService;
     private final PublishMsgDeliveryService publishMsgDeliveryService;
-<<<<<<< HEAD
     private final ClientMqttActorManager clientMqttActorManager;
-=======
     private final ApplicationSharedSubscriptionService applicationSharedSubscriptionService;
     private final MsgPersistenceManager msgPersistenceManager;
->>>>>>> 47bd1fb9
 
     public void process(ClientSessionCtx ctx, MqttSubscribeMsg msg) {
         List<TopicSubscription> topicSubscriptions = msg.getTopicSubscriptions();
@@ -143,7 +130,6 @@
         return codes;
     }
 
-<<<<<<< HEAD
     private List<MqttReasonCode> populateReasonCodesIfSubscriptionIdPresent(ClientSessionCtx ctx, MqttSubscribeMsg msg) {
         var subscriptionsCount = msg.getTopicSubscriptions().size();
         List<MqttReasonCode> codes = new ArrayList<>(subscriptionsCount);
@@ -174,7 +160,75 @@
         String clientId = ctx.getClientId();
         Set<TopicSubscription> currentSubscriptions = clientSubscriptionService.getClientSubscriptions(clientId);
         clientSubscriptionService.subscribeAndPersist(clientId, newSubscriptions,
-=======
+                CallbackUtil.createCallback(
+                        () -> {
+                            sendSubAck(ctx, subAckMessage);
+                            processRetainedMessages(ctx, newSubscriptions, currentSubscriptions);
+                        },
+                        t -> log.warn("[{}][{}] Fail to process client subscription. Exception - {}, reason - {}",
+                                clientId, ctx.getSessionId(), t.getClass().getSimpleName(), t.getMessage()))
+        );
+    }
+
+    private void disconnectClient(ClientSessionCtx ctx) {
+        clientMqttActorManager.disconnect(
+                ctx.getClientId(),
+                new DisconnectMsg(
+                        ctx.getSessionId(),
+                        new DisconnectReason(DisconnectReasonType.ON_SUBSCRIPTION_ID_NOT_SUPPORTED))
+        );
+    }
+
+    private void sendSubAck(ClientSessionCtx ctx, MqttSubAckMessage subAckMessage) {
+        ctx.getChannel().writeAndFlush(subAckMessage);
+    }
+
+    private boolean isSubscriptionIdNotSupportedCodePresent(MqttSubAckMessage subAckMessage) {
+        return subAckMessage.payload().reasonCodes().contains(MqttReasonCode.SUBSCRIPTION_ID_NOT_SUPPORTED.intValue());
+    }
+
+    private void processRetainedMessages(ClientSessionCtx ctx,
+                                         List<TopicSubscription> newSubscriptions,
+                                         Set<TopicSubscription> currentSubscriptions) {
+        Set<RetainedMsg> retainedMsgSet = getRetainedMessagesForTopicSubscriptions(newSubscriptions, currentSubscriptions);
+        retainedMsgSet.forEach(retainedMsg -> publishMsgDeliveryService.sendPublishMsgToClient(ctx, retainedMsg));
+    }
+
+    Set<RetainedMsg> getRetainedMessagesForTopicSubscriptions(List<TopicSubscription> newSubscriptions,
+                                                              Set<TopicSubscription> currentSubscriptions) {
+        return newSubscriptions
+                .stream()
+                .filter(topicSubscription -> StringUtils.isEmpty(topicSubscription.getShareName()))
+                .filter(topicSubscription ->
+                        topicSubscription.getOptions().needSendRetainedForTopicSubscription(
+                                ts -> !currentSubscriptions.contains(ts), topicSubscription))
+                .map(this::getRetainedMessagesForTopicSubscription)
+                .flatMap(List::stream)
+                .collect(Collectors.toSet());
+    }
+
+    private List<RetainedMsg> getRetainedMessagesForTopicSubscription(TopicSubscription topicSubscription) {
+        List<RetainedMsg> retainedMessages = getRetainedMessages(topicSubscription);
+        return retainedMessages
+                .stream()
+                .map(retainedMsg -> {
+                    int minQoSValue = getMinQoSValue(topicSubscription, retainedMsg);
+                    return newRetainedMsg(retainedMsg, minQoSValue);
+                }).collect(Collectors.toList());
+    }
+
+    private List<RetainedMsg> getRetainedMessages(TopicSubscription topicSubscription) {
+        return retainedMsgService.getRetainedMessages(topicSubscription.getTopic());
+    }
+
+    private RetainedMsg newRetainedMsg(RetainedMsg retainedMsg, int minQoSValue) {
+        return new RetainedMsg(retainedMsg.getTopic(), retainedMsg.getPayload(), minQoSValue, retainedMsg.getProperties());
+    }
+
+    private int getMinQoSValue(TopicSubscription topicSubscription, RetainedMsg retainedMsg) {
+        return Math.min(topicSubscription.getQos(), retainedMsg.getQosLevel());
+    }
+
     private void startProcessingSharedSubscriptions(ClientSessionCtx ctx, List<TopicSubscription> topicSubscriptions) {
         if (!ctx.getSessionInfo().isPersistent()) {
             log.debug("[{}] The client session is not persistent to process shared subscriptions!", ctx.getClientId());
@@ -229,82 +283,6 @@
                 .keySet();
     }
 
-    private void subscribeAndPersist(ClientSessionCtx ctx, List<TopicSubscription> topicSubscriptions, MqttSubAckMessage subAckMessage) {
-        String clientId = ctx.getSessionInfo().getClientInfo().getClientId();
-        clientSubscriptionService.subscribeAndPersist(clientId, topicSubscriptions,
->>>>>>> 47bd1fb9
-                CallbackUtil.createCallback(
-                        () -> {
-                            sendSubAck(ctx, subAckMessage);
-                            processRetainedMessages(ctx, newSubscriptions, currentSubscriptions);
-                        },
-                        t -> log.warn("[{}][{}] Fail to process client subscription. Exception - {}, reason - {}",
-                                clientId, ctx.getSessionId(), t.getClass().getSimpleName(), t.getMessage()))
-        );
-    }
-
-    private void disconnectClient(ClientSessionCtx ctx) {
-        clientMqttActorManager.disconnect(
-                ctx.getClientId(),
-                new DisconnectMsg(
-                        ctx.getSessionId(),
-                        new DisconnectReason(DisconnectReasonType.ON_SUBSCRIPTION_ID_NOT_SUPPORTED))
-        );
-    }
-
-    private void sendSubAck(ClientSessionCtx ctx, MqttSubAckMessage subAckMessage) {
-        ctx.getChannel().writeAndFlush(subAckMessage);
-    }
-
-    private boolean isSubscriptionIdNotSupportedCodePresent(MqttSubAckMessage subAckMessage) {
-        return subAckMessage.payload().reasonCodes().contains(MqttReasonCode.SUBSCRIPTION_ID_NOT_SUPPORTED.intValue());
-    }
-
-    private void processRetainedMessages(ClientSessionCtx ctx,
-                                         List<TopicSubscription> newSubscriptions,
-                                         Set<TopicSubscription> currentSubscriptions) {
-        Set<RetainedMsg> retainedMsgSet = getRetainedMessagesForTopicSubscriptions(newSubscriptions, currentSubscriptions);
-        retainedMsgSet.forEach(retainedMsg -> publishMsgDeliveryService.sendPublishMsgToClient(ctx, retainedMsg));
-    }
-
-    Set<RetainedMsg> getRetainedMessagesForTopicSubscriptions(List<TopicSubscription> newSubscriptions,
-                                                              Set<TopicSubscription> currentSubscriptions) {
-        return newSubscriptions
-                .stream()
-<<<<<<< HEAD
-                .filter(topicSubscription ->
-                        topicSubscription.getOptions().needSendRetainedForTopicSubscription(
-                                ts -> !currentSubscriptions.contains(ts), topicSubscription))
-=======
-                .filter(topicSubscription -> StringUtils.isEmpty(topicSubscription.getShareName()))
->>>>>>> 47bd1fb9
-                .map(this::getRetainedMessagesForTopicSubscription)
-                .flatMap(List::stream)
-                .collect(Collectors.toSet());
-    }
-
-    private List<RetainedMsg> getRetainedMessagesForTopicSubscription(TopicSubscription topicSubscription) {
-        List<RetainedMsg> retainedMessages = getRetainedMessages(topicSubscription);
-        return retainedMessages
-                .stream()
-                .map(retainedMsg -> {
-                    int minQoSValue = getMinQoSValue(topicSubscription, retainedMsg);
-                    return newRetainedMsg(retainedMsg, minQoSValue);
-                }).collect(Collectors.toList());
-    }
-
-    private List<RetainedMsg> getRetainedMessages(TopicSubscription topicSubscription) {
-        return retainedMsgService.getRetainedMessages(topicSubscription.getTopic());
-    }
-
-    private RetainedMsg newRetainedMsg(RetainedMsg retainedMsg, int minQoSValue) {
-        return new RetainedMsg(retainedMsg.getTopic(), retainedMsg.getPayload(), minQoSValue, retainedMsg.getProperties());
-    }
-
-    private int getMinQoSValue(TopicSubscription topicSubscription, RetainedMsg retainedMsg) {
-        return Math.min(topicSubscription.getQos(), retainedMsg.getQosLevel());
-    }
-
     private void validateSharedSubscription(TopicSubscription subscription) {
         String shareName = subscription.getShareName();
         if (shareName != null && shareName.isEmpty()) {
