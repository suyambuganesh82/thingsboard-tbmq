/**
 * Copyright © 2016-2022 The Thingsboard Authors
 *
 * Licensed under the Apache License, Version 2.0 (the "License");
 * you may not use this file except in compliance with the License.
 * You may obtain a copy of the License at
 *
 *     http://www.apache.org/licenses/LICENSE-2.0
 *
 * Unless required by applicable law or agreed to in writing, software
 * distributed under the License is distributed on an "AS IS" BASIS,
 * WITHOUT WARRANTIES OR CONDITIONS OF ANY KIND, either express or implied.
 * See the License for the specific language governing permissions and
 * limitations under the License.
 */
package org.thingsboard.mqtt.broker.actors.client.service.handlers;

import io.netty.handler.codec.mqtt.MqttProperties;
import io.netty.handler.codec.mqtt.MqttVersion;
import org.junit.Before;
import org.junit.Test;
import org.junit.runner.RunWith;
import org.springframework.boot.test.mock.mockito.MockBean;
import org.springframework.boot.test.mock.mockito.SpyBean;
import org.springframework.test.context.ContextConfiguration;
import org.springframework.test.context.junit4.SpringRunner;
import org.thingsboard.mqtt.broker.actors.client.messages.mqtt.MqttSubscribeMsg;
import org.thingsboard.mqtt.broker.actors.client.service.subscription.ClientSubscriptionService;
import org.thingsboard.mqtt.broker.common.data.ClientInfo;
import org.thingsboard.mqtt.broker.common.data.SessionInfo;
import org.thingsboard.mqtt.broker.dao.client.application.ApplicationSharedSubscriptionService;
import org.thingsboard.mqtt.broker.dao.exception.DataValidationException;
import org.thingsboard.mqtt.broker.service.auth.AuthorizationRuleService;
import org.thingsboard.mqtt.broker.service.mqtt.MqttMessageGenerator;
import org.thingsboard.mqtt.broker.service.mqtt.PublishMsgDeliveryService;
import org.thingsboard.mqtt.broker.service.mqtt.persistence.MsgPersistenceManager;
import org.thingsboard.mqtt.broker.service.mqtt.retain.RetainedMsg;
import org.thingsboard.mqtt.broker.service.mqtt.retain.RetainedMsgService;
import org.thingsboard.mqtt.broker.service.mqtt.validation.TopicValidationService;
import org.thingsboard.mqtt.broker.service.security.authorization.AuthorizationRule;
import org.thingsboard.mqtt.broker.service.subscription.SubscriptionOptions;
import org.thingsboard.mqtt.broker.service.subscription.TopicSubscription;
<<<<<<< HEAD
import org.thingsboard.mqtt.broker.session.ClientMqttActorManager;
=======
import org.thingsboard.mqtt.broker.service.subscription.shared.TopicSharedSubscription;
>>>>>>> 47bd1fb9
import org.thingsboard.mqtt.broker.session.ClientSessionCtx;
import org.thingsboard.mqtt.broker.util.MqttReasonCode;

import java.nio.charset.StandardCharsets;
import java.util.Collections;
import java.util.List;
import java.util.Set;
import java.util.UUID;

import static org.junit.Assert.assertEquals;
import static org.mockito.ArgumentMatchers.any;
import static org.mockito.ArgumentMatchers.eq;
import static org.mockito.Mockito.doThrow;
import static org.mockito.Mockito.mock;
import static org.mockito.Mockito.times;
import static org.mockito.Mockito.verify;
import static org.mockito.Mockito.when;

@RunWith(SpringRunner.class)
@ContextConfiguration(classes = MqttSubscribeHandler.class)
public class MqttSubscribeHandlerTest {

    @MockBean
    MqttMessageGenerator mqttMessageGenerator;
    @MockBean
    ClientSubscriptionService clientSubscriptionService;
    @MockBean
    TopicValidationService topicValidationService;
    @MockBean
    AuthorizationRuleService authorizationRuleService;
    @MockBean
    RetainedMsgService retainedMsgService;
    @MockBean
    PublishMsgDeliveryService publishMsgDeliveryService;
<<<<<<< HEAD
    @MockBean
    ClientMqttActorManager clientMqttActorManager;
    @SpyBean
=======
    ApplicationSharedSubscriptionService applicationSharedSubscriptionService;
    MsgPersistenceManager msgPersistenceManager;
>>>>>>> 47bd1fb9
    MqttSubscribeHandler mqttSubscribeHandler;

    ClientSessionCtx ctx;

    @Before
    public void setUp() {
<<<<<<< HEAD
=======
        mqttMessageGenerator = mock(MqttMessageGenerator.class);
        clientSubscriptionService = mock(ClientSubscriptionService.class);
        topicValidationService = mock(TopicValidationService.class);
        authorizationRuleService = mock(AuthorizationRuleService.class);
        retainedMsgService = mock(RetainedMsgService.class);
        publishMsgDeliveryService = mock(PublishMsgDeliveryService.class);
        applicationSharedSubscriptionService = mock(ApplicationSharedSubscriptionService.class);
        msgPersistenceManager = mock(MsgPersistenceManager.class);
        mqttSubscribeHandler = spy(new MqttSubscribeHandler(mqttMessageGenerator, clientSubscriptionService, topicValidationService,
                authorizationRuleService, retainedMsgService, publishMsgDeliveryService,
                applicationSharedSubscriptionService, msgPersistenceManager));

>>>>>>> 47bd1fb9
        ctx = mock(ClientSessionCtx.class);
        when(ctx.getAuthorizationRules()).thenReturn(List.of(new AuthorizationRule(Collections.emptyList())));
    }

    @Test
    public void testProcess() {
        SessionInfo sessionInfo = mock(SessionInfo.class);
        when(ctx.getSessionInfo()).thenReturn(sessionInfo);
        ClientInfo clientInfo = mock(ClientInfo.class);
        when(sessionInfo.getClientInfo()).thenReturn(clientInfo);

        when(authorizationRuleService.isAuthorized(any(), any())).thenReturn(true);

        MqttSubscribeMsg msg = new MqttSubscribeMsg(UUID.randomUUID(), 1, getTopicSubscriptions());
        mqttSubscribeHandler.process(ctx, msg);

        verify(mqttMessageGenerator, times(1)).createSubAckMessage(
                eq(1), eq(List.of(MqttReasonCode.GRANTED_QOS_0, MqttReasonCode.GRANTED_QOS_1, MqttReasonCode.GRANTED_QOS_2))
        );
        verify(clientSubscriptionService, times(1)).subscribeAndPersist(any(), any(), any());
    }

    @Test
    public void testCollectMqttReasonCodes1() {
        when(ctx.getMqttVersion()).thenReturn(MqttVersion.MQTT_5);
        doThrow(DataValidationException.class).when(topicValidationService).validateTopicFilter(eq("topic1"));
        when(authorizationRuleService.isAuthorized(eq("topic2"), any())).thenReturn(false);
        when(authorizationRuleService.isAuthorized(eq("topic3"), any())).thenReturn(true);

        List<TopicSubscription> topicSubscriptions = getTopicSubscriptions();
        MqttSubscribeMsg msg = new MqttSubscribeMsg(UUID.randomUUID(), 1, topicSubscriptions);
        List<MqttReasonCode> reasonCodes = mqttSubscribeHandler.collectMqttReasonCodes(ctx, msg);

        assertEquals(List.of(MqttReasonCode.FAILURE, MqttReasonCode.NOT_AUTHORIZED, MqttReasonCode.GRANTED_QOS_2), reasonCodes);
    }

    @Test
    public void testCollectMqttReasonCodes2() {
        when(ctx.getMqttVersion()).thenReturn(MqttVersion.MQTT_5);

        MqttSubscribeMsg msg = getMqttSubscribeMsg();
        List<MqttReasonCode> reasonCodes = mqttSubscribeHandler.collectMqttReasonCodes(ctx, msg);

        assertEquals(
                List.of(
                        MqttReasonCode.SUBSCRIPTION_ID_NOT_SUPPORTED,
                        MqttReasonCode.SUBSCRIPTION_ID_NOT_SUPPORTED,
                        MqttReasonCode.SUBSCRIPTION_ID_NOT_SUPPORTED),
                reasonCodes);
    }

    private MqttSubscribeMsg getMqttSubscribeMsg() {
        List<TopicSubscription> topicSubscriptions = getTopicSubscriptions();
        MqttProperties properties = new MqttProperties();
        properties.add(new MqttProperties.IntegerProperty(MqttProperties.MqttPropertyType.SUBSCRIPTION_IDENTIFIER.value(), 1));
        return new MqttSubscribeMsg(UUID.randomUUID(), 1, topicSubscriptions, properties);
    }

    @Test
    public void testGetRetainedMsgsForTopics() {
        when(retainedMsgService.getRetainedMessages(eq("one"))).thenReturn(List.of(
                newRetainedMsg("payload1", 1), newRetainedMsg("payload2", 1)
        ));
        when(retainedMsgService.getRetainedMessages(eq("two"))).thenReturn(List.of(
                newRetainedMsg("payload3", 0), newRetainedMsg("payload4", 0)
        ));
        when(retainedMsgService.getRetainedMessages(eq("three"))).thenReturn(List.of(
                newRetainedMsg("payload5", 2), newRetainedMsg("payload5", 2)
        ));
        when(retainedMsgService.getRetainedMessages(eq("four"))).thenReturn(List.of(
                newRetainedMsg("payload6", 1), newRetainedMsg("payload1", 1)
        ));
        when(retainedMsgService.getRetainedMessages(eq("five"))).thenReturn(List.of(
                newRetainedMsg("payload6", 2), newRetainedMsg("payload4", 1)
        ));

        Set<RetainedMsg> retainedMsgSet = mqttSubscribeHandler.getRetainedMessagesForTopicSubscriptions(
                List.of(
                        getTopicSubscription("one", 1),
                        getTopicSubscription("two", 2),
                        getTopicSubscription("three", 1),
                        getTopicSubscription("four", 1),
                        getTopicSubscription("five", 0)
                ), Collections.emptySet()
        );
        assertEquals(7, retainedMsgSet.size());
    }

    @Test
<<<<<<< HEAD
    public void testGetRetainedMsgsForTopicsWithOptions() {
        when(retainedMsgService.getRetainedMessages(eq("one"))).thenReturn(List.of(
                newRetainedMsg("payload1", 1), newRetainedMsg("payload2", 1)
        ));
        when(retainedMsgService.getRetainedMessages(eq("two"))).thenReturn(List.of(
                newRetainedMsg("payload3", 0), newRetainedMsg("payload4", 0)
        ));
        when(retainedMsgService.getRetainedMessages(eq("three"))).thenReturn(List.of(
                newRetainedMsg("payload5", 2), newRetainedMsg("payload5", 2)
        ));
        when(retainedMsgService.getRetainedMessages(eq("four"))).thenReturn(List.of(
                newRetainedMsg("payload6", 1), newRetainedMsg("payload1", 1)
        ));
        when(retainedMsgService.getRetainedMessages(eq("five"))).thenReturn(List.of(
                newRetainedMsg("payload6", 2), newRetainedMsg("payload4", 1)
        ));

        Set<RetainedMsg> retainedMsgSet = mqttSubscribeHandler.getRetainedMessagesForTopicSubscriptions(
                List.of(
                        getTopicSubscription("one", 1, getOptions(SubscriptionOptions.RetainHandlingPolicy.SEND_AT_SUBSCRIBE)),
                        getTopicSubscription("two", 2, getOptions(SubscriptionOptions.RetainHandlingPolicy.SEND_AT_SUBSCRIBE_IF_NOT_YET_EXISTS)),
                        getTopicSubscription("three", 1, getOptions(SubscriptionOptions.RetainHandlingPolicy.SEND_AT_SUBSCRIBE_IF_NOT_YET_EXISTS)),
                        getTopicSubscription("four", 1, getOptions(SubscriptionOptions.RetainHandlingPolicy.DONT_SEND_AT_SUBSCRIBE)),
                        getTopicSubscription("five", 0, getOptions(SubscriptionOptions.RetainHandlingPolicy.DONT_SEND_AT_SUBSCRIBE))
                ),
                Set.of(getTopicSubscription("two", 1))
        );
        assertEquals(3, retainedMsgSet.size());
    }

    private static SubscriptionOptions getOptions(SubscriptionOptions.RetainHandlingPolicy retainHandlingPolicy) {
        return new SubscriptionOptions(false, false, retainHandlingPolicy);
    }


=======
    public void testCollectUniqueSharedSubscriptions() {
        List<TopicSubscription> topicSubscriptions = List.of(
                getTopicSubscription("topic/test1", 1),
                getTopicSubscription("topic/test2", 1, "g1"),
                getTopicSubscription("topic/test2", 1, "g2"),
                getTopicSubscription("topic/test3", 1, "g1"),
                getTopicSubscription("topic/test3", 2, "g1"),
                getTopicSubscription("topic/+", 1, "g1"),
                getTopicSubscription("topic/#", 1, "g2")
        );
        Set<TopicSharedSubscription> test = mqttSubscribeHandler.collectUniqueSharedSubscriptions(topicSubscriptions);
        assertEquals(5, test.size());
    }

>>>>>>> 47bd1fb9
    private List<TopicSubscription> getTopicSubscriptions() {
        return List.of(
                getTopicSubscription("topic1", 0),
                getTopicSubscription("topic2", 1),
                getTopicSubscription("topic3", 2)
        );
    }

    private TopicSubscription getTopicSubscription(String topic, int qos) {
        return getTopicSubscription(topic, qos, null);
    }

    private TopicSubscription getTopicSubscription(String topic, int qos, String shareName) {
        return new TopicSubscription(topic, qos, shareName);
    }

    private TopicSubscription getTopicSubscription(String topic, int qos, SubscriptionOptions options) {
        return new TopicSubscription(topic, qos, options);
    }

    private RetainedMsg newRetainedMsg(String payload, int qos) {
        return new RetainedMsg("#", payload.getBytes(StandardCharsets.UTF_8), qos);
    }
}<|MERGE_RESOLUTION|>--- conflicted
+++ resolved
@@ -40,11 +40,8 @@
 import org.thingsboard.mqtt.broker.service.security.authorization.AuthorizationRule;
 import org.thingsboard.mqtt.broker.service.subscription.SubscriptionOptions;
 import org.thingsboard.mqtt.broker.service.subscription.TopicSubscription;
-<<<<<<< HEAD
+import org.thingsboard.mqtt.broker.service.subscription.shared.TopicSharedSubscription;
 import org.thingsboard.mqtt.broker.session.ClientMqttActorManager;
-=======
-import org.thingsboard.mqtt.broker.service.subscription.shared.TopicSharedSubscription;
->>>>>>> 47bd1fb9
 import org.thingsboard.mqtt.broker.session.ClientSessionCtx;
 import org.thingsboard.mqtt.broker.util.MqttReasonCode;
 
@@ -79,35 +76,19 @@
     RetainedMsgService retainedMsgService;
     @MockBean
     PublishMsgDeliveryService publishMsgDeliveryService;
-<<<<<<< HEAD
     @MockBean
     ClientMqttActorManager clientMqttActorManager;
+    @MockBean
+    ApplicationSharedSubscriptionService applicationSharedSubscriptionService;
+    @MockBean
+    MsgPersistenceManager msgPersistenceManager;
     @SpyBean
-=======
-    ApplicationSharedSubscriptionService applicationSharedSubscriptionService;
-    MsgPersistenceManager msgPersistenceManager;
->>>>>>> 47bd1fb9
     MqttSubscribeHandler mqttSubscribeHandler;
 
     ClientSessionCtx ctx;
 
     @Before
     public void setUp() {
-<<<<<<< HEAD
-=======
-        mqttMessageGenerator = mock(MqttMessageGenerator.class);
-        clientSubscriptionService = mock(ClientSubscriptionService.class);
-        topicValidationService = mock(TopicValidationService.class);
-        authorizationRuleService = mock(AuthorizationRuleService.class);
-        retainedMsgService = mock(RetainedMsgService.class);
-        publishMsgDeliveryService = mock(PublishMsgDeliveryService.class);
-        applicationSharedSubscriptionService = mock(ApplicationSharedSubscriptionService.class);
-        msgPersistenceManager = mock(MsgPersistenceManager.class);
-        mqttSubscribeHandler = spy(new MqttSubscribeHandler(mqttMessageGenerator, clientSubscriptionService, topicValidationService,
-                authorizationRuleService, retainedMsgService, publishMsgDeliveryService,
-                applicationSharedSubscriptionService, msgPersistenceManager));
-
->>>>>>> 47bd1fb9
         ctx = mock(ClientSessionCtx.class);
         when(ctx.getAuthorizationRules()).thenReturn(List.of(new AuthorizationRule(Collections.emptyList())));
     }
@@ -197,7 +178,6 @@
     }
 
     @Test
-<<<<<<< HEAD
     public void testGetRetainedMsgsForTopicsWithOptions() {
         when(retainedMsgService.getRetainedMessages(eq("one"))).thenReturn(List.of(
                 newRetainedMsg("payload1", 1), newRetainedMsg("payload2", 1)
@@ -232,8 +212,7 @@
         return new SubscriptionOptions(false, false, retainHandlingPolicy);
     }
 
-
-=======
+    @Test
     public void testCollectUniqueSharedSubscriptions() {
         List<TopicSubscription> topicSubscriptions = List.of(
                 getTopicSubscription("topic/test1", 1),
@@ -248,7 +227,7 @@
         assertEquals(5, test.size());
     }
 
->>>>>>> 47bd1fb9
+
     private List<TopicSubscription> getTopicSubscriptions() {
         return List.of(
                 getTopicSubscription("topic1", 0),
@@ -258,7 +237,8 @@
     }
 
     private TopicSubscription getTopicSubscription(String topic, int qos) {
-        return getTopicSubscription(topic, qos, null);
+        String shareName = null;
+        return getTopicSubscription(topic, qos, shareName);
     }
 
     private TopicSubscription getTopicSubscription(String topic, int qos, String shareName) {
