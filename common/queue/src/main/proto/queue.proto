--- conflicted
+++ resolved
@@ -46,10 +46,7 @@
 message TopicSubscriptionProto {
   string topic = 1;
   int32 qos = 2;
-<<<<<<< HEAD
-=======
   optional string shareName = 3;
->>>>>>> 1b48764b
 }
 
 message ClientInfoProto {
