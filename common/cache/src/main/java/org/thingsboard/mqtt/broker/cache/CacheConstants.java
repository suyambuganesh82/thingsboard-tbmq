--- conflicted
+++ resolved
@@ -20,13 +20,10 @@
     public static final String PACKET_ID_AND_SERIAL_NUMBER_CACHE = "packetIdAndSerialNumber";
     public static final String MQTT_CLIENT_CREDENTIALS_CACHE = "mqttClientCredentials";
     public static final String BASIC_CREDENTIALS_PASSWORD_CACHE = "basicCredentialsPassword";
-<<<<<<< HEAD
+    public static final String SSL_REGEX_BASED_CREDENTIALS_CACHE = "sslRegexBasedCredentials";
     public static final String CLIENT_SESSIONS_LIMIT_CACHE = "clientSessionsLimit";
 
     public static final String CLIENT_SESSIONS_LIMIT_CACHE_KEY = CacheConstants.CLIENT_SESSIONS_LIMIT_CACHE + "::count";
-=======
-    public static final String SSL_REGEX_BASED_CREDENTIALS_CACHE = "sslRegexBasedCredentials";
->>>>>>> 852adc51
 
     public static final String COMMA = ",";
     public static final String COLON = ":";
